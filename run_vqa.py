--- conflicted
+++ resolved
@@ -35,14 +35,9 @@
 
 from pytorch_pretrained_bert.tokenization import BertTokenizer
 from pytorch_pretrained_bert.optimization import BertAdam, warmup_linear
-from pytorch_pretrained_bert import BertModel
-
-<<<<<<< HEAD
-from multimodal_bert.datasets import VQAClassificationDataset, BertDictionary
-=======
-from multimodal_bert.datasets import VqaFeatureDataset
+
+from multimodal_bert.datasets import VQAClassificationDataset
 from multimodal_bert.datasets._image_features_reader import ImageFeaturesH5Reader
->>>>>>> fa25c6c4
 from multimodal_bert.bert import MultiModalBertForVQA, BertConfig
 
 logging.basicConfig(
@@ -221,21 +216,15 @@
         # train_dataset = CaptionDataset(args.train_file, tokenizer, predict_feature=args.predict_feature,
         #                                 seq_len=args.max_seq_length, corpus_lines=None, on_memory=args.on_memory)
 
-<<<<<<< HEAD
-        dictionary = BertDictionary(args)        
-        train_dset = VQAClassificationDataset('train', dictionary, dataroot='data/VQA')
-        eval_dset = VQAClassificationDataset('val', dictionary, dataroot='data/VQA')
-=======
         tokenizer = BertTokenizer.from_pretrained(
             args.bert_model, do_lower_case=args.do_lower_case
         )
         image_features_reader = ImageFeaturesH5Reader(args.features_h5path)
 
-        train_dset = VqaFeatureDataset(
+        train_dset = VQAClassificationDataset(
             "train", image_features_reader, tokenizer, dataroot="data/VQA"
         )
-        eval_dset = VqaFeatureDataset("val", image_features_reader, tokenizer, dataroot="data/VQA")
->>>>>>> fa25c6c4
+        eval_dset = VQAClassificationDataset("val", image_features_reader, tokenizer, dataroot="data/VQA")
 
         num_train_optimization_steps = (
             int(len(train_dset) / args.train_batch_size / args.gradient_accumulation_steps)
