# Copyright (c) Facebook, Inc. and its affiliates.
import functools
import math
import torch
import logging
from torch import nn
import torch.nn.functional as F
from pytorch_transformers.modeling_bert import (
    BertLayerNorm, BertEmbeddings, BertEncoder, BertConfig,
    BertPreTrainedModel
)

from vilbert.beam_search import BeamSearch
from tools.registry import registry
from vilbert.textvqa_encoders import ImageEncoder

logger = logging.getLogger(__name__)

class M4C(nn.Module):
    """
    M4C has two transfomers MMT and TextBert.
    """
    def __init__(self, mmt_config, text_bert_config):
        super().__init__()
        # self.mmt_config = BertConfig(**self.config.mmt)
        self.mmt_config = mmt_config
        self.text_bert_config = text_bert_config
        # self._datasets = registry.get("config").datasets.split(",")

        if self.mmt_config.finetune_ocr_obj:
            logger.info("Finetuning object and ocr FRCN layer")
            self.frcn_encoder_type = "finetune_faster_rcnn_fpn_fc7"
        else:
            logger.info("Not finetuning object and ocr FRCN layer")
            self.frcn_encoder_type = "default"

        if not self.mmt_config.use_phoc_fasttext:
            logger.info("Not using Fasttext and PHOC features for OCR")

        self.normalize = self.mmt_config.normalize
        if not self.mmt_config.normalize:
            logger.info("Not normalizing OCR and Object features")

        # auxiliary heads and fusion
        self.aux_spatial_fusion = getattr(self.mmt_config, "aux_spatial_fusion", "mul")
        self.use_aux_heads = getattr(self.mmt_config, "use_aux_heads", False)
        if self.use_aux_heads:
            logger.info("Using spatial-aux heads")
            logger.info(f"Spatial aux fusion type: {self.aux_spatial_fusion}")
        else:
            logger.info("Not using spatial-aux heads")

        # type of spatial-layers
        self.spatial_type = getattr(self.mmt_config, "spatial_type", "top")
        logger.info(f"Using {self.spatial_type} type spatial layers")

        self.beam_size = self.mmt_config.beam_size
        self.is_running_validation = registry.get("is_running_validation", False)

        self.bsdecoder = BeamSearch(self.beam_size)

        # build the models
        self.build()

    def build(self):
        # modules requiring custom learning rates (usually for finetuning)
        self.finetune_modules = []

        # split model building into several components
        self._build_txt_encoding()
        self._build_obj_encoding()
        self._build_ocr_encoding()
        self._build_mmt()
        self._build_output()
        if self.use_aux_heads:
            self._build_aux_heads()

    def _build_txt_encoding(self):
        TEXT_BERT_HIDDEN_SIZE = 768
        # self.text_bert_config = BertConfig(**self.config.text_bert)
        if self.text_bert_config.text_bert_init_from_bert_base:
            self.text_bert = TextBert.from_pretrained(
                'bert-base-uncased', config=self.text_bert_config
            )
            # Use a smaller learning rate on text bert when initializing
            # from BERT_BASE
            self.finetune_modules.append({
                'module': self.text_bert,
                'lr_scale': self.text_bert_config.lr_scale_text_bert,
            })
        else:
            logger.info('NOT initializing text_bert from BERT_BASE')
            self.text_bert = TextBert(self.text_bert_config)

        # if the text bert output dimension doesn't match the
        # multimodal transformer (mmt) hidden dimension,
        # add a linear projection layer between the two
        if self.mmt_config.hidden_size != TEXT_BERT_HIDDEN_SIZE:
            logger.info(
                'Projecting text_bert output to {} dim'.format(
                    self.mmt_config.hidden_size
                )
            )
            self.text_bert_out_linear = nn.Linear(
                TEXT_BERT_HIDDEN_SIZE, self.mmt_config.hidden_size
            )
        else:
            self.text_bert_out_linear = nn.Identity()

    def _build_obj_encoding(self):
        # object appearance feature: Faster R-CNN
        # (YK) Todo: support for last-layer finetuning
        assert self.frcn_encoder_type == "default"
        self.obj_faster_rcnn_fc7 = ImageEncoder(
            encoder_type=self.frcn_encoder_type,
            in_dim=2048,
            weights_file='detectron/fc6/fc7_w.pkl',
            bias_file='detectron/fc6/fc7_b.pkl',
            model_data_dir=None
        )
        # apply smaller lr to pretrained Faster R-CNN fc7
        # self.finetune_modules.append({
        #     'module': self.obj_faster_rcnn_fc7,
        #     'lr_scale': self.config.lr_scale_frcn,
        # })
        self.linear_obj_feat_to_mmt_in = nn.Linear(
            self.mmt_config.obj_feature_size, self.mmt_config.hidden_size
        )

        # object location feature: relative bounding box coordinates (4-dim)
        self.linear_obj_bbox_to_mmt_in = nn.Linear(
            4, self.mmt_config.hidden_size
        )

        self.obj_feat_layer_norm = BertLayerNorm(self.mmt_config.hidden_size)
        self.obj_bbox_layer_norm = BertLayerNorm(self.mmt_config.hidden_size)
        self.obj_drop = nn.Dropout(self.mmt_config.obj_drop)

    def _build_ocr_encoding(self):

        # (YK): Todo
        assert self.frcn_encoder_type == "default"
        # OCR appearance feature: Faster R-CNN
        self.ocr_faster_rcnn_fc7 = ImageEncoder(
            encoder_type=self.frcn_encoder_type,
            in_dim=2048,
            weights_file='detectron/fc6/fc7_w.pkl',
            bias_file='detectron/fc6/fc7_b.pkl',
            model_data_dir=None
        )
        # self.finetune_modules.append({
        #     'module': self.ocr_faster_rcnn_fc7,
        #     'lr_scale': self.config.lr_scale_frcn,
        # })

        self.linear_ocr_feat_to_mmt_in = nn.Linear(
            self.mmt_config.ocr_feature_size, self.mmt_config.hidden_size
        )

        # OCR location feature: relative bounding box coordinates (4-dim)
        self.linear_ocr_bbox_to_mmt_in = nn.Linear(
            4, self.mmt_config.hidden_size
        )

        self.ocr_feat_layer_norm = BertLayerNorm(self.mmt_config.hidden_size)
        self.ocr_bbox_layer_norm = BertLayerNorm(self.mmt_config.hidden_size)
        self.ocr_drop = nn.Dropout(self.mmt_config.ocr_drop)

    def _build_mmt(self):
        self.mmt = MMT(self.mmt_config)

        # allow specifying a different/scaled lr for multimodal transformer
        self.finetune_modules.append({
            'module': self.mmt,
            'lr_scale': self.mmt_config.lr_scale_mmt,
        })

    def _build_output(self):
        # dynamic OCR-copying scores with pointer network
        self.ocr_ptr_net = OcrPtrNet(hidden_size=self.mmt_config.hidden_size, query_key_size=self.mmt_config.ptr_query_size)
        num_outputs = len(registry.answer_vocab)
        self.classifier = nn.Linear(self.mmt_config.hidden_size, num_outputs)

    def _build_aux_heads(self):
        from vilbert.vilbert import SimpleClassifier
        # spatial-category classification head
        self.origin_transform = SimpleClassifier(self.mmt_config.hidden_size, 128, 32)
        self.dest_transform = SimpleClassifier(self.mmt_config.hidden_size, 128, 32)
        self.spatial_classifier = nn.Linear(32, 12)

    def forward(self, batch_dict):
        # import pdb
        # pdb.set_trace()
        # fwd_results holds intermediate forward pass results
        # TODO possibly replace it with another sample list
        # self._forward_txt_encoding(batch_dict)
        self._forward_obj_encoding(batch_dict)
        self._forward_ocr_encoding(batch_dict)
        
        if self.training or not self.is_running_validation:
            self._forward_mmt_and_output(batch_dict)
        else:
            # self._forward_mmt_and_output(batch_dict)
            self._forward_beam_search(batch_dict)
        
        if self.use_aux_heads:
            self._forward_aux(batch_dict)

        results_dict={
            "textvqa_scores": batch_dict["scores"],
            "spatial_scores": None if not self.use_aux_heads else batch_dict["spatial_head_out"]
        }

        if 'complete_seqs' in batch_dict:
            results_dict['complete_seqs'] = batch_dict['complete_seqs'].cpu().detach().numpy()
            results_dict['topkscores'] = batch_dict['topkscores'].cpu().detach().numpy()
            results_dict['question_id'] = batch_dict['question_id'].cpu().detach().numpy()

        return results_dict

    # def _forward_txt_encoding(self, sample_list, fwd_results):
    #     fwd_results['txt_inds'] = sample_list.text
    #
    #     # binary mask of valid text (question words) vs padding
    #     fwd_results['txt_mask'] = _get_mask(
    #         sample_list.text_len, sample_list.text.size(1)
    #     )

    def _forward_obj_encoding(self, batch_dict):
        # object appearance feature: Faster R-CNN fc7
        obj_fc7 = self.obj_faster_rcnn_fc7(batch_dict["pad_obj_features"])

        if self.normalize:
            obj_fc7 = F.normalize(obj_fc7, dim=-1)

        obj_feat = obj_fc7

        # remove bbox-area
        obj_bbox = batch_dict["pad_obj_bboxes"][:, :, :-1]
        obj_mmt_in = (
            self.obj_feat_layer_norm(
                self.linear_obj_feat_to_mmt_in(obj_feat)
            ) + self.obj_bbox_layer_norm(
                self.linear_obj_bbox_to_mmt_in(obj_bbox)
            )
        )
        obj_mmt_in = self.obj_drop(obj_mmt_in)
        batch_dict['obj_mmt_in'] = obj_mmt_in
        # binary mask of valid object vs padding
        # obj_nums = sample_list.image_info_0.max_features
        # fwd_results['obj_mask'] = _get_mask(obj_nums, obj_mmt_in.size(1))

    def _forward_ocr_encoding(self, batch_dict):
        # OCR FastText feature (300-dim)
        ocr_fasttext = batch_dict["ocr_fasttext"]
        if self.normalize:
            ocr_fasttext = F.normalize(ocr_fasttext, dim=-1)
        assert ocr_fasttext.size(-1) == 300

        # OCR PHOC feature (604-dim)
        ocr_phoc = batch_dict["ocr_phoc"]
        if self.normalize:
            ocr_phoc = F.normalize(ocr_phoc, dim=-1)
        assert ocr_phoc.size(-1) == 604

        # OCR appearance feature: Faster R-CNN fc7
        ocr_fc6 = batch_dict["pad_ocr_features"]
        ocr_fc7 = self.ocr_faster_rcnn_fc7(ocr_fc6)
        if self.normalize:
            ocr_fc7 = F.normalize(ocr_fc7, dim=-1)

        # OCR order vectors (legacy from LoRRA model; set to all zeros)
        # TODO remove OCR order vectors; they are not needed
        ocr_order_vectors = ocr_fc6.new_zeros((ocr_phoc.size(0), 50, 50))

        if self.mmt_config.use_phoc_fasttext:
            ocr_feat = torch.cat(
                [ocr_fasttext, ocr_phoc, ocr_fc7, ocr_order_vectors],
                dim=-1
            )
        else:
            ocr_feat = torch.cat(
                [ocr_fc7, ocr_order_vectors],
                dim=-1
            )

        # remove area
        ocr_bbox = batch_dict["pad_ocr_bboxes"][:, :, :-1]
        ocr_mmt_in = (
            self.ocr_feat_layer_norm(
                self.linear_ocr_feat_to_mmt_in(ocr_feat)
            ) + self.ocr_bbox_layer_norm(
                self.linear_ocr_bbox_to_mmt_in(ocr_bbox)
            )
        )
        ocr_mmt_in = self.ocr_drop(ocr_mmt_in)
        batch_dict['ocr_mmt_in'] = ocr_mmt_in

        # binary mask of valid OCR vs padding
        # ocr_nums = sample_list.context_info_0.max_features
        # fwd_results['ocr_mask'] = _get_mask(ocr_nums, ocr_mmt_in.size(1))

    def _forward_mmt(self, batch_dict):
        # first forward the text BERT layers
        text_bert_out = self.text_bert(batch_dict)
        batch_dict['text_bert_emb'] = self.text_bert_out_linear(text_bert_out)

        mmt_results = self.mmt(
            batch_dict,
            fixed_ans_emb=self.classifier.weight,
        )
        batch_dict.update(mmt_results)

    def _forward_output(self, batch_dict):
        mmt_dec_output = batch_dict['mmt_dec_output']
        mmt_ocr_output = batch_dict['mmt_ocr_output']
        ocr_mask = batch_dict['pad_ocr_mask']

        fixed_scores = self.classifier(mmt_dec_output)
        dynamic_ocr_scores = self.ocr_ptr_net(
            mmt_dec_output, mmt_ocr_output, ocr_mask
        )
        scores = torch.cat([fixed_scores, dynamic_ocr_scores], dim=-1)
        batch_dict['scores'] = scores

    def _forward_mmt_and_output(self, batch_dict):
        if self.training:
            # fwd_results['prev_inds'] = sample_list.train_prev_inds.clone()
            self._forward_mmt(batch_dict)
            self._forward_output(batch_dict)
        else:
            dec_step_num = batch_dict["train_prev_inds"].size(1)
            # fill prev_inds with BOS_IDX at index 0, and zeros elsewhere
            batch_dict['train_prev_inds'] = torch.zeros_like(
                batch_dict["train_prev_inds"]
            )
            batch_dict['train_prev_inds'][:, 0] = registry.BOS_IDX

            # greedy decoding at test time
            for t in range(dec_step_num):
                self._forward_mmt(batch_dict)
                self._forward_output(batch_dict)

                # find the highest scoring output (either a fixed vocab
                # or an OCR), and add it to prev_inds for auto-regressive
                # decoding
                argmax_inds = batch_dict["scores"].argmax(dim=-1)
                batch_dict['train_prev_inds'][:, 1:] = argmax_inds[:, :-1]

    def _forward_beam_search(self, batch_dict):
        dec_step_num = batch_dict["train_prev_inds"].size(1)
        # Decoding with beam search
        batch_dict = self.bsdecoder.init_batch(batch_dict)

        for t in range(dec_step_num):
            self._forward_mmt(batch_dict)
            self._forward_output(batch_dict)

            finish, batch_dict, batch_size_t = self.bsdecoder.decode(batch_dict, t)
            if finish:
                break

    def _forward_aux(self, batch_dict):
        txt_max_num = batch_dict["question_mask"].size(-1)
        obj_max_num = batch_dict["pad_obj_mask"].size(-1)
        ocr_max_num = batch_dict["pad_ocr_mask"].size(-1)
        mmt_output = batch_dict["mmt_seq_output"]
        obj_ocr_output = mmt_output[:, txt_max_num: txt_max_num + obj_max_num + ocr_max_num, :]

        # shape: (bs, obj_ocr_num, hid_dim)
        obj_ocr_origin_transform = self.origin_transform(obj_ocr_output)
        # shape: (bs, obj_ocr_num, obj_ocr_num, hid_dim)
        obj_ocr_origin_transform = obj_ocr_origin_transform.unsqueeze(-2).repeat(1, 1, 150, 1)

        # shape: (bs, obj_ocr_num, hid_dim)
        obj_ocr_dest_transform = self.dest_transform(obj_ocr_output)
        # shape: (bs, obj_ocr_num, obj_ocr_num, hid_dim)
        obj_ocr_dest_transform = obj_ocr_dest_transform.unsqueeze(-3).repeat(1, 150, 1, 1)

        # Add and average the features or Multiply
        if self.aux_spatial_fusion == "mul":
            spatial_head_out = obj_ocr_origin_transform * obj_ocr_dest_transform
        elif self.aux_spatial_fusion == "add":
            spatial_head_out = obj_ocr_origin_transform + obj_ocr_dest_transform
        else:
            raise ValueError

        batch_dict["spatial_head_out"] = self.spatial_classifier(spatial_head_out)

    def get_optimizer_parameters(self, base_lr):
        optimizer_param_groups = []

        # base_lr = config.optimizer_attributes.params.lr
        # collect all the parameters that need different/scaled lr
        finetune_params_set = set()
        for m in self.finetune_modules:
            optimizer_param_groups.append({
                "params": list(m['module'].parameters()),
                "lr": base_lr * m['lr_scale']
            })
            finetune_params_set.update(list(m['module'].parameters()))
        # remaining_params are those parameters w/ default lr
        remaining_params = [
            p for p in self.parameters() if p not in finetune_params_set
        ]
        # put the default lr parameters at the beginning
        # so that the printed lr (of group 0) matches the default lr
        optimizer_param_groups.insert(0, {"params": remaining_params})

        return optimizer_param_groups


class TextBert(BertPreTrainedModel):
    def __init__(self, config):
        super().__init__(config)
        self.embeddings = BertEmbeddings(config)
        self.encoder = BertEncoder(config)
        # self.apply(self.init_weights)  # old versions of pytorch_transformers
        self.init_weights()

    def forward(self, batch_dict):
        encoder_inputs = self.embeddings(batch_dict["question_indices"])
        attention_mask = batch_dict["question_mask"]

        extended_attention_mask = attention_mask.unsqueeze(1).unsqueeze(2)
        extended_attention_mask = (1.0 - extended_attention_mask) * -10000.0
        assert not extended_attention_mask.requires_grad
        head_mask = [None] * self.config.num_hidden_layers

        encoder_outputs = self.encoder(
            encoder_inputs,
            extended_attention_mask,
            head_mask=head_mask
        )
        seq_output = encoder_outputs[0]

        return seq_output


class SpatialBertSelfAttention(nn.Module):
    """
    Todo: Keep 768 and build zero-mask for 12th head (not needed with identity relation)
    """

    def __init__(self, config):
        super(SpatialBertSelfAttention, self).__init__()
        assert hasattr(config, "num_spatial_relations")

        self.num_attention_heads = config.num_spatial_relations
        self.num_spatial_relations = config.num_spatial_relations

        if hasattr(config, "num_implicit_relations"):
            self.num_attention_heads += config.num_implicit_relations
            self.num_implicit_relations = config.num_implicit_relations


        if config.hidden_size % self.num_attention_heads != 0:
            raise ValueError(
                "The hidden size (%d) is not a multiple of the number of attention "
                "heads (%d)" % (config.hidden_size, self.num_attention_heads))

        self.output_attentions = config.output_attentions
        self.max_seq_len = config.max_seq_length
        self.mask_quadrants = config.attention_mask_quadrants
        self.max_decoding_steps = config.num_decoding_steps

        self.attention_head_size = int(config.hidden_size / self.num_attention_heads)
        self.all_head_size = self.num_attention_heads * self.attention_head_size

        self.query = nn.Linear(config.hidden_size, self.all_head_size)
        self.key = nn.Linear(config.hidden_size, self.all_head_size)
        self.value = nn.Linear(config.hidden_size, self.all_head_size)

        self.dropout = nn.Dropout(config.attention_probs_dropout_prob)

        if hasattr(config, "no_drop") and config.no_drop:
            logger.info("not using dropout")
            self.dropout = nn.Dropout(0.0)

        self.use_bias = False
        if hasattr(config, "use_bias") and config.use_bias:
            self.use_bias = True
            logger.info("using head biases")
            self.biases = torch.nn.Embedding(1, config.hidden_size)

    def transpose_for_scores(self, x):
        new_x_shape = x.size()[:-1] + (self.num_attention_heads, self.attention_head_size)
        x = x.view(*new_x_shape)
        return x.permute(0, 2, 1, 3)

    def forward(self, hidden_states, attention_mask, spatial_adj_matrix, head_mask=None):
        """
        spatial_adj_matrix: (bs, num_ocr + num_obj, num_ocr + num_obj, type_relations == num_heads)
        TODO: Is there way you can draw some connections across these heads? Like one-head using some
            other heads K/Q/V, can this modelled as any cross-relationship, think think.

        One Problem: We concatenate the outputs from all the 12 heads, now:
            - Leave others as zeros? (this will happen if there's no rel_i th of this embedding with others) (as it is) [rel_enc1, rel_enc2, ... rel_enc11]
            - Balancing these features might be an issue if I have these zeros popping in at places.
            - Also balancing them even when they aren't zero? Like you had 12 heads contributing before,
                but now the heads might be anywhere from 1-12.

        spatial_adj_matrix has 0s across the diagonal terms, attaching an identity matrix for this

        """
        # build attention-mask from spatial_adj_matrix
        batch_size, ocr_obj_num, _, num_spatial_heads = spatial_adj_matrix.shape
        num_features = hidden_states.size(1)

        # Removing masking all quadrants
        spatial_attention_mask = attention_mask.new_ones((batch_size, num_features, num_features, num_spatial_heads))
        spatial_attention_mask[:, self.max_seq_len:self.max_seq_len + ocr_obj_num,
        self.max_seq_len:self.max_seq_len + ocr_obj_num, :] = spatial_adj_matrix

        # Add implicit mask
        if self.num_attention_heads != self.num_spatial_relations:
            assert hasattr(self, "num_implicit_relations")
            implicit_attention_mask = attention_mask.new_ones((batch_size, num_features, num_features, self.num_implicit_relations))
            spatial_attention_mask = torch.cat([spatial_attention_mask, implicit_attention_mask], dim=-1)

        assert spatial_attention_mask.shape == (batch_size, num_features, num_features, self.num_attention_heads)

        # Mask attention-quadrants
        for quadrant in self.mask_quadrants:
            if quadrant == 1:
                spatial_attention_mask[:, :self.max_seq_len, :self.max_seq_len, :] = 0
            elif quadrant == 2:
                spatial_attention_mask[:, :self.max_seq_len, self.max_seq_len:self.max_seq_len+ocr_obj_num, :] = 0
            elif quadrant == 4:
                spatial_attention_mask[:, self.max_seq_len:self.max_seq_len+ocr_obj_num, :self.max_seq_len, :] = 0
            else:
                raise ValueError

        spatial_attention_mask = (1.0 - spatial_attention_mask) * -10000.0
        spatial_attention_mask = spatial_attention_mask.permute((0, 3, 1, 2))

        mixed_query_layer = self.query(hidden_states)
        mixed_key_layer = self.key(hidden_states)
        mixed_value_layer = self.value(hidden_states)

        query_layer = self.transpose_for_scores(mixed_query_layer)
        key_layer = self.transpose_for_scores(mixed_key_layer)
        value_layer = self.transpose_for_scores(mixed_value_layer)

        # Take the dot product between "query" and "key" to get the raw attention scores.
        attention_scores = torch.matmul(query_layer, key_layer.transpose(-1, -2))
        attention_scores = attention_scores / math.sqrt(self.attention_head_size)

        # Prevent unbalanced masking
        combined_mask = torch.min(attention_mask, spatial_attention_mask)
        assert len(torch.unique(combined_mask)) == 2

        # for entities that are totally masked
        entity_probs_mask = (combined_mask.max(dim=-1)[0] + 10000.0)/10000.0
        entity_probs_mask = entity_probs_mask.unsqueeze(-1)

        # Apply the attention mask is (precomputed for all layers in BertModel forward() function)
        attention_scores = attention_scores + combined_mask

        # Normalize the attention scores to probabilities.
        attention_probs = nn.Softmax(dim=-1)(attention_scores)

        # zero-out completely masked entities
        attention_probs = attention_probs*entity_probs_mask

        # This is actually dropping out entire tokens to attend to, which might
        # seem a bit unusual, but is taken from the original Transformer paper.
        attention_probs = self.dropout(attention_probs)

        # Mask heads if we want to
        if head_mask is not None:
            attention_probs = attention_probs * head_mask

        context_layer = torch.matmul(attention_probs, value_layer)

        context_layer = context_layer.permute(0, 2, 1, 3).contiguous()
        new_context_layer_shape = context_layer.size()[:-2] + (self.all_head_size,)
        context_layer = context_layer.view(*new_context_layer_shape)
        
        if self.use_bias:
            context_layer = context_layer + self.biases(context_layer.new_zeros(1).long())

        outputs = (context_layer, attention_probs) if self.output_attentions else (context_layer,)
        return outputs


class SpatialBertAttention(nn.Module):
    def __init__(self, config):
        super(SpatialBertAttention, self).__init__()
        self.self = SpatialBertSelfAttention(config)
        from pytorch_transformers.modeling_bert import BertSelfOutput
        self.output = BertSelfOutput(config)
        self.pruned_heads = set()

    def prune_heads(self, heads):
        if len(heads) == 0:
            return
        mask = torch.ones(self.self.num_attention_heads, self.self.attention_head_size)
        heads = set(heads) - self.pruned_heads  # Convert to set and emove already pruned heads
        for head in heads:
            # Compute how many pruned heads are before the head and move the index accordingly
            head = head - sum(1 if h < head else 0 for h in self.pruned_heads)
            mask[head] = 0
        mask = mask.view(-1).contiguous().eq(1)
        index = torch.arange(len(mask))[mask].long()

        # Prune linear layers
        self.self.query = prune_linear_layer(self.self.query, index)
        self.self.key = prune_linear_layer(self.self.key, index)
        self.self.value = prune_linear_layer(self.self.value, index)
        self.output.dense = prune_linear_layer(self.output.dense, index, dim=1)

        # Update hyper params and store pruned heads
        self.self.num_attention_heads = self.self.num_attention_heads - len(heads)
        self.self.all_head_size = self.self.attention_head_size * self.self.num_attention_heads
        self.pruned_heads = self.pruned_heads.union(heads)

    def forward(self, input_tensor, attention_mask, spatial_adj_matrix, head_mask=None):
        self_outputs = self.self(input_tensor, attention_mask, spatial_adj_matrix, head_mask)
        attention_output = self.output(self_outputs[0], input_tensor)
        outputs = (attention_output,) + self_outputs[1:]  # add attentions if we output them
        return outputs


class SpatialBertLayer(nn.Module):
    def __init__(self, config):
        super(SpatialBertLayer, self).__init__()
        from pytorch_transformers.modeling_bert import BertIntermediate, BertOutput
        self.attention = SpatialBertAttention(config)
        self.intermediate = BertIntermediate(config)
        self.output = BertOutput(config)

    def forward(self, hidden_states, attention_mask, spatial_adj_matrix, head_mask=None):
        attention_outputs = self.attention(hidden_states, attention_mask, spatial_adj_matrix, head_mask)
        attention_output = attention_outputs[0]
        # Intermediate is dense + activation
        intermediate_output = self.intermediate(attention_output)
        # Output is dense + dropout + residual + layernorm
        layer_output = self.output(intermediate_output, attention_output)
        outputs = (layer_output,) + attention_outputs[1:]  # add attentions if we output them
        return outputs


class BertSpatialEncoder(nn.Module):
    def __init__(self, config):
        super(BertSpatialEncoder, self).__init__()
        self.output_attentions = config.output_attentions
        self.output_hidden_states = config.output_hidden_states
        from pytorch_transformers.modeling_bert import BertLayer

        logger.info(f"Num Spatial Layers: {config.num_spatial_layers}")
        logger.info(f"Num Normal Layers: {config.num_hidden_layers}")

        self.layer = nn.ModuleList([BertLayer(config) for _ in range(config.num_hidden_layers)])
        self.spatial_layer = nn.ModuleList([SpatialBertLayer(config) for _ in range(config.num_spatial_layers)])
        self.spatial_type = config.spatial_type

    def forward(self, hidden_states, attention_mask, spatial_adj_matrix, head_mask=None):
        all_hidden_states = ()
        all_attentions = ()

        # re-arrange spatial-layers if needed
        layers = [("normal", self.layer), ("spatial", self.spatial_layer)]
        if self.spatial_type == "bottom":
            layers = [layers[1], layers[0]]
        else:
            assert self.spatial_type == "top"

        # Run through layers
        for layer_type, layers_set in layers:
            for i, layer_module in enumerate(layers_set):
                if self.output_hidden_states:
                    all_hidden_states = all_hidden_states + (hidden_states,)

                if layer_type == "normal":
                    layer_outputs = layer_module(hidden_states, attention_mask, head_mask[i])
                elif layer_type == "spatial":
                    layer_outputs = layer_module(hidden_states, attention_mask, spatial_adj_matrix)
                else:
                    raise ValueError

<<<<<<< HEAD
                hidden_states = layer_outputs[0]

                if self.output_attentions:
                    all_attentions = all_attentions + (layer_outputs[1],)
=======
        if config.mix_list is None:
            self.mix_list = ["none"]*len(self.layer_type_list)
        else:
            self.mix_list = config.mix_list
        assert len(self.mix_list) == len(self.layer_type_list)
        logger.info(f"Mix list: {self.mix_list}")

        self.normal_layers = nn.ModuleList([BertLayer(config) for _ in range(self.num_normal_layers)])
        self.spatial_layers = nn.ModuleList([SpatialBertLayer(config) for _ in range(self.num_spatial_layers)])
        self.implicit_layers = nn.ModuleList([SpatialBertLayer(config, True) for _ in range(self.num_implicit_layers)])

    def forward(self, hidden_states, attention_mask, batch_dict, head_mask=None):
        all_hidden_states = ()
        all_attentions = ()

        normal_iter = iter(self.normal_layers)
        spatial_iter = iter(self.spatial_layers)
        implicit_iter = iter(self.implicit_layers)

        for layer_type, mix_type in zip(self.layer_type_list, self.mix_list):
            if self.output_hidden_states:
                all_hidden_states = all_hidden_states + (hidden_states,)
            if layer_type == "n":
                layer_module = next(normal_iter)
                layer_outputs = layer_module(hidden_states, attention_mask)
            elif layer_type == "s":
                layer_module = next(spatial_iter)
                if mix_type == "share3":
                    spatial_adj_matrix = batch_dict["spatial_adj_matrix_share3"]
                elif mix_type == "quad4":
                    spatial_adj_matrix = batch_dict["spatial_adj_matrix_quad4"]
                else:
                    spatial_adj_matrix = batch_dict["spatial_adj_matrix"]
                layer_outputs = layer_module(hidden_states, attention_mask, spatial_adj_matrix)
            elif layer_type == "i":
                layer_module = next(implicit_iter)
                if mix_type == "share3":
                    spatial_adj_matrix = batch_dict["spatial_adj_matrix_share3"]
                elif mix_type == "quad4":
                    spatial_adj_matrix = batch_dict["spatial_adj_matrix_quad4"]
                else:
                    spatial_adj_matrix = batch_dict["spatial_adj_matrix"]
                layer_outputs = layer_module(hidden_states, attention_mask, spatial_adj_matrix)
            else:
                raise ValueError
            hidden_states = layer_outputs[0]
            if self.output_attentions:
                all_attentions = all_attentions + (layer_outputs[1],)

        assert next(normal_iter, None) is None
        assert next(spatial_iter, None) is None
        assert next(implicit_iter, None) is None

        # # re-arrange spatial-layers if needed
        # layers = [("normal", self.layer), ("spatial", self.spatial_layer)]
        # if self.spatial_type == "bottom":
        #     layers = [layers[1], layers[0]]
        # else:
        #     assert self.spatial_type == "top"
        #
        # # Run through layers
        # for layer_type, layers_set in layers:
        #     for i, layer_module in enumerate(layers_set):
        #         if self.output_hidden_states:
        #             all_hidden_states = all_hidden_states + (hidden_states,)
        #
        #         if layer_type == "normal":
        #             layer_outputs = layer_module(hidden_states, attention_mask, head_mask[i])
        #         elif layer_type == "spatial":
        #             layer_outputs = layer_module(hidden_states, attention_mask, spatial_adj_matrix)
        #         else:
        #             raise ValueError
        #
        #         hidden_states = layer_outputs[0]
        #
        #         if self.output_attentions:
        #             all_attentions = all_attentions + (layer_outputs[1],)
>>>>>>> 502c0698

        # Add last layer
        if self.output_hidden_states:
            all_hidden_states = all_hidden_states + (hidden_states,)

        outputs = (hidden_states,)
        if self.output_hidden_states:
            outputs = outputs + (all_hidden_states,)
        if self.output_attentions:
            outputs = outputs + (all_attentions,)
        return outputs  # last-layer hidden state, (all hidden states), (all attentions)


class MMT(BertPreTrainedModel): 
    def __init__(self, config):
        super().__init__(config)

        self.prev_pred_embeddings = PrevPredEmbeddings(config)
        self.encoder = BertSpatialEncoder(config)
        # self.apply(self.init_weights)  # old versions of pytorch_transformers
        self.init_weights()

    def forward(self,
                batch_dict,
                fixed_ans_emb):
        # build embeddings for predictions in previous decoding steps
        # fixed_ans_emb is an embedding lookup table for each fixed vocabulary
        dec_emb = self.prev_pred_embeddings(fixed_ans_emb, batch_dict["ocr_mmt_in"], batch_dict["train_prev_inds"])

        # a zero mask for decoding steps, so the encoding steps elements can't
        # attend to decoding steps.
        # A triangular causal mask will be filled for the decoding steps
        # later in extended_attention_mask
        dec_mask = torch.zeros(
            dec_emb.size(0),
            dec_emb.size(1),
            dtype=torch.long,
            device=dec_emb.device
        )
        encoder_inputs = torch.cat(
            [batch_dict["text_bert_emb"], batch_dict["obj_mmt_in"], batch_dict["ocr_mmt_in"], dec_emb],
            dim=1
        )
        attention_mask = torch.cat(
            [batch_dict["question_mask"], batch_dict["pad_obj_mask"], batch_dict["pad_ocr_mask"], dec_mask],
            dim=1
        )

        # offsets of each modality in the joint embedding space
        txt_max_num = batch_dict["question_mask"].size(-1)
        obj_max_num = batch_dict["pad_obj_mask"].size(-1)
        ocr_max_num = batch_dict["pad_ocr_mask"].size(-1)
        dec_max_num = dec_mask.size(-1)
        txt_begin = 0
        txt_end = txt_begin + txt_max_num
        ocr_begin = txt_max_num + obj_max_num
        ocr_end = ocr_begin + ocr_max_num

        # We create a 3D attention mask from a 2D tensor mask.
        # Sizes are [batch_size, 1, from_seq_length, to_seq_length]
        # So we can broadcast to
        # [batch_size, num_heads, from_seq_length, to_seq_length]
        to_seq_length = attention_mask.size(1)
        from_seq_length = to_seq_length

        # generate the attention mask similar to prefix LM
        # all elements can attend to the elements in encoding steps
        extended_attention_mask = attention_mask.unsqueeze(1).unsqueeze(2)
        extended_attention_mask = extended_attention_mask.repeat(
            1, 1, from_seq_length, 1
        )
        # decoding step elements can attend to themselves in a causal manner
        extended_attention_mask[:, :, -dec_max_num:, -dec_max_num:] = \
            _get_causal_mask(dec_max_num, encoder_inputs.device)

        # flip the mask, so that invalid attention pairs have -10000.
        extended_attention_mask = (1.0 - extended_attention_mask) * -10000.0
        assert not extended_attention_mask.requires_grad
        head_mask = [None] * self.config.num_hidden_layers

        encoder_outputs = self.encoder(
            encoder_inputs,
            extended_attention_mask,
            batch_dict,
            head_mask=head_mask
        )

        mmt_seq_output = encoder_outputs[0]
        mmt_txt_output = mmt_seq_output[:, txt_begin:txt_end]
        mmt_ocr_output = mmt_seq_output[:, ocr_begin:ocr_end]
        mmt_dec_output = mmt_seq_output[:, -dec_max_num:]

        results = {
            'mmt_seq_output': mmt_seq_output,
            'mmt_txt_output': mmt_txt_output,
            'mmt_ocr_output': mmt_ocr_output,
            'mmt_dec_output': mmt_dec_output,
        }
        return results


class OcrPtrNet(nn.Module):
    def __init__(self, hidden_size, query_key_size=None):
        super().__init__()

        if query_key_size is None:
            query_key_size = hidden_size
        self.hidden_size = hidden_size
        self.query_key_size = query_key_size

        self.query = nn.Linear(hidden_size, query_key_size)
        self.key = nn.Linear(hidden_size, query_key_size)

    def forward(self, query_inputs, key_inputs, attention_mask):
        extended_attention_mask = (1.0 - attention_mask) * -10000.0
        assert extended_attention_mask.dim() == 2
        extended_attention_mask = extended_attention_mask.unsqueeze(1)

        query_layer = self.query(query_inputs)
        if query_layer.dim() == 2:
            query_layer = query_layer.unsqueeze(1)
            squeeze_result = True
        else:
            squeeze_result = False
        key_layer = self.key(key_inputs)

        scores = torch.matmul(
            query_layer,
            key_layer.transpose(-1, -2)
        )
        scores = scores / math.sqrt(self.query_key_size)
        scores = scores + extended_attention_mask
        if squeeze_result:
            scores = scores.squeeze(1)

        return scores


class PrevPredEmbeddings(nn.Module):
    def __init__(self, config):
        super().__init__()

        MAX_DEC_LENGTH = 100
        MAX_TYPE_NUM = 5
        hidden_size = config.hidden_size

        ln_eps = config.layer_norm_eps

        self.position_embeddings = nn.Embedding(MAX_DEC_LENGTH, hidden_size)
        self.token_type_embeddings = nn.Embedding(MAX_TYPE_NUM, hidden_size)

        self.ans_layer_norm = BertLayerNorm(hidden_size, eps=ln_eps)
        self.ocr_layer_norm = BertLayerNorm(hidden_size, eps=ln_eps)
        self.emb_layer_norm = BertLayerNorm(hidden_size, eps=ln_eps)
        # default value of 0.1 is used
        self.emb_dropout = nn.Dropout(config.hidden_dropout_prob)

    def forward(self, ans_emb, ocr_emb, prev_inds):
        assert prev_inds.dim() == 2 and prev_inds.dtype == torch.long
        assert ans_emb.dim() == 2

        batch_size = prev_inds.size(0)
        seq_length = prev_inds.size(1)
        ans_num = ans_emb.size(0)

        # apply layer normalization to both answer embedding and OCR embedding
        # before concatenation, so that they have the same scale
        ans_emb = self.ans_layer_norm(ans_emb)
        ocr_emb = self.ocr_layer_norm(ocr_emb)
        assert ans_emb.size(-1) == ocr_emb.size(-1)
        ans_emb = ans_emb.unsqueeze(0).expand(batch_size, -1, -1)
        ans_ocr_emb_cat = torch.cat([ans_emb, ocr_emb], dim=1)
        raw_dec_emb = _batch_gather(ans_ocr_emb_cat, prev_inds)

        # Add position and type embedding for previous predictions
        position_ids = torch.arange(
            seq_length,
            dtype=torch.long,
            device=ocr_emb.device
        )
        position_ids = position_ids.unsqueeze(0).expand(batch_size, seq_length)
        position_embeddings = self.position_embeddings(position_ids)
        
        # Token type ids: 0 -- vocab; 1 -- OCR
        token_type_ids = prev_inds.ge(ans_num).long()
        token_type_embeddings = self.token_type_embeddings(token_type_ids)
        embeddings = position_embeddings + token_type_embeddings
        embeddings = self.emb_layer_norm(embeddings)
        embeddings = self.emb_dropout(embeddings)
        dec_emb = raw_dec_emb + embeddings

        return dec_emb


def _get_mask(nums, max_num):
    # non_pad_mask: b x lq, torch.float32, 0. on PAD
    batch_size = nums.size(0)
    arange = torch.arange(0, max_num).unsqueeze(0).expand(batch_size, -1)
    non_pad_mask = arange.to(nums.device).lt(nums.unsqueeze(-1))
    non_pad_mask = non_pad_mask.type(torch.float32)
    return non_pad_mask


@functools.lru_cache(maxsize=32)
def _get_causal_mask(seq_length, device):
    # generate a lower triangular mask
    mask = torch.zeros(seq_length, seq_length, device=device)
    for i in range(seq_length):
        for j in range(i + 1):
            mask[i, j] = 1.
    return mask


def _batch_gather(x, inds):
    assert x.dim() == 3
    batch_size = x.size(0)
    length = x.size(1)
    dim = x.size(2)
    x_flat = x.view(batch_size * length, dim)

    batch_offsets = torch.arange(batch_size, device=inds.device) * length
    batch_offsets = batch_offsets.unsqueeze(-1)
    assert batch_offsets.dim() == inds.dim()
    inds_flat = batch_offsets + inds
    results = F.embedding(inds_flat, x_flat)
    return results<|MERGE_RESOLUTION|>--- conflicted
+++ resolved
@@ -655,36 +655,6 @@
         self.spatial_layer = nn.ModuleList([SpatialBertLayer(config) for _ in range(config.num_spatial_layers)])
         self.spatial_type = config.spatial_type
 
-    def forward(self, hidden_states, attention_mask, spatial_adj_matrix, head_mask=None):
-        all_hidden_states = ()
-        all_attentions = ()
-
-        # re-arrange spatial-layers if needed
-        layers = [("normal", self.layer), ("spatial", self.spatial_layer)]
-        if self.spatial_type == "bottom":
-            layers = [layers[1], layers[0]]
-        else:
-            assert self.spatial_type == "top"
-
-        # Run through layers
-        for layer_type, layers_set in layers:
-            for i, layer_module in enumerate(layers_set):
-                if self.output_hidden_states:
-                    all_hidden_states = all_hidden_states + (hidden_states,)
-
-                if layer_type == "normal":
-                    layer_outputs = layer_module(hidden_states, attention_mask, head_mask[i])
-                elif layer_type == "spatial":
-                    layer_outputs = layer_module(hidden_states, attention_mask, spatial_adj_matrix)
-                else:
-                    raise ValueError
-
-<<<<<<< HEAD
-                hidden_states = layer_outputs[0]
-
-                if self.output_attentions:
-                    all_attentions = all_attentions + (layer_outputs[1],)
-=======
         if config.mix_list is None:
             self.mix_list = ["none"]*len(self.layer_type_list)
         else:
@@ -762,7 +732,6 @@
         #
         #         if self.output_attentions:
         #             all_attentions = all_attentions + (layer_outputs[1],)
->>>>>>> 502c0698
 
         # Add last layer
         if self.output_hidden_states:
