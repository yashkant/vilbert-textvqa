--- conflicted
+++ resolved
@@ -525,11 +525,8 @@
         # build attention-mask from spatial_adj_matrix
         batch_size, ocr_obj_num, _, num_spatial_heads = spatial_adj_matrix.shape
         num_features = hidden_states.size(1)
-<<<<<<< HEAD
-=======
 
         # Removing masking all quadrants
->>>>>>> d4e864d7
         spatial_attention_mask = attention_mask.new_ones((batch_size, num_features, num_features, num_spatial_heads))
         spatial_attention_mask[:, self.max_seq_len:self.max_seq_len + ocr_obj_num,
         self.max_seq_len:self.max_seq_len + ocr_obj_num, :] = spatial_adj_matrix
